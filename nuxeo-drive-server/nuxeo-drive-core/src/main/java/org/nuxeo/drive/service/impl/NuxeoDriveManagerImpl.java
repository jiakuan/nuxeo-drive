--- conflicted
+++ resolved
@@ -95,14 +95,9 @@
 
     @Override
     public void invalidateSynchronizationRootsCache(String userName) {
-<<<<<<< HEAD
-        log.debug("Invalidating synchronization root cache for user: " + userName);
-        cache.remove(userName.intern());
-=======
         log.debug("Invalidating synchronization root cache for user: "
                 + userName);
-        cache.invalidate(userName);
->>>>>>> b2d2fb21
+        cache.remove(userName.intern());
     }
 
     @Override
